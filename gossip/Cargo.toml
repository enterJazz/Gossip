[package]
name = "gossip"
version = "0.1.0"
edition = "2021"

# See more keys and their definitions at https://doc.rust-lang.org/cargo/reference/manifest.html

[dependencies]
# for the CLI
clap = { version = "3.1.18", features = ["derive"] }
# for error handling
thiserror = "1.0.31"
# for async network programming
tokio = { version = "1.19.2", features = ["full"] }
# for logging
log = "0.4.17"
chrono = "0.4.19"
env_logger = "0.9.0"
# for config file parsing
<<<<<<< HEAD
ini = "1.3.0"
# for message encoding
prost = "0.10"
bytes = "1.1.0"
=======
rust-ini = "0.18"
# for URLs in config file (e.g. bootstrapper)
url = "2.2.2"
>>>>>>> abb7958c
# for enum handling
num-derive = "0.3.3"
num-traits = "0.2.15"
# for random nums
rand = "0.8.5"
# for hashing challenge
blake3 = "1.3.1"
# for async traits
async-trait = "0.1.56"

[dev-dependencies]
<<<<<<< HEAD
pretty_assertions = "1.2.1"

[build-dependencies]
prost-build = "0.10.4"
=======
pretty_assertions = "1.3.0"
>>>>>>> abb7958c
<|MERGE_RESOLUTION|>--- conflicted
+++ resolved
@@ -17,16 +17,12 @@
 chrono = "0.4.19"
 env_logger = "0.9.0"
 # for config file parsing
-<<<<<<< HEAD
-ini = "1.3.0"
+rust-ini = "0.18"
+# for URLs in config file (e.g. bootstrapper)
+url = "2.2.2"
 # for message encoding
 prost = "0.10"
 bytes = "1.1.0"
-=======
-rust-ini = "0.18"
-# for URLs in config file (e.g. bootstrapper)
-url = "2.2.2"
->>>>>>> abb7958c
 # for enum handling
 num-derive = "0.3.3"
 num-traits = "0.2.15"
@@ -38,11 +34,8 @@
 async-trait = "0.1.56"
 
 [dev-dependencies]
-<<<<<<< HEAD
-pretty_assertions = "1.2.1"
+pretty_assertions = "1.3.0"
+
 
 [build-dependencies]
-prost-build = "0.10.4"
-=======
-pretty_assertions = "1.3.0"
->>>>>>> abb7958c
+prost-build = "0.10.4"